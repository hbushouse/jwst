--- conflicted
+++ resolved
@@ -67,10 +67,7 @@
     Returns
     -------
     containers : dict
-<<<<<<< HEAD
-=======
         {str: ModelContainer, }
->>>>>>> ef910610
         Returns a dict of ModelContainer instances wherein each
         instance contains ImageModels of slits belonging to the same source.
         The key is the ID of each slit, i.e. ``source_id``.
