--- conflicted
+++ resolved
@@ -40,11 +40,7 @@
 )
 from stpipe.format_template import FormatTemplate
 from jwst.associations.lib.member import Member
-<<<<<<< HEAD
-from jwst.associations.lib.product_utils import prune
-=======
 from jwst.associations.lib.prune import prune
->>>>>>> 7e055cb5
 
 __all__ = [
     'ASN_SCHEMA',
