--- conflicted
+++ resolved
@@ -1,25 +1,9 @@
 """ Utilities for product manipulation."""
-<<<<<<< HEAD
-
-from collections import defaultdict, Counter
-import logging
-from pathlib import Path
-
-from ...lib.suffix import remove_suffix
-from .. import config
-from . import diff
-=======
 from collections import Counter
 import logging
->>>>>>> 7e055cb5
 
 logger = logging.getLogger(__name__)
 logger.addHandler(logging.NullHandler())
-
-
-# Duplicate association counter
-# Used in function `prune_remove`
-DupCount = 0
 
 
 def sort_by_candidate(asns):
@@ -73,262 +57,4 @@
             'Duplicate product names: %s', dups
         )
 
-<<<<<<< HEAD
-    return set(product_names), dups
-
-
-def prune(asns):
-    """Remove duplicates and subset associations
-
-    Situations where extraneous associations can occur are:
-
-    - duplicate memberships
-    - duplicate product names
-
-    Associations with different product names but same memberships arise when
-    different levels of candidates gather the same membership, such as
-    OBSERVATION vs. GROUP. Associations of the lower level candidate are preferred.
-
-    Associations with the same product name can occur in Level 2 when both an OBSERVATION
-    candidate and a BACKGROUND candidate associations are created. The association that is
-    a superset of members is the one chosen.
-
-    Parameters
-    ----------
-    asns : [Association[,...]]
-        Associations to prune
-
-    Returns
-    -------
-    pruned : [Association[,...]]
-        Pruned list of associations
-    """
-    pruned = prune_duplicate_associations(asns)
-    pruned = prune_duplicate_products(pruned)
-    return pruned
-
-def prune_duplicate_associations(asns):
-    """Remove duplicate associations in favor of lower level versions
-
-    Main use case: For Level 3 associations, multiple associations with the
-    same membership, but different levels, can be created. Remove duplicate
-    associations of higher level.
-
-    The assumption is that there is only one product per association, before
-    merging.
-
-    Parameters
-    ----------
-    asns : [Association[,...]]
-        Associations to prune
-
-    Returns
-    -------
-    pruned : [Association[,...]]
-        Pruned list of associations
-
-    """
-    known_dups, valid_asns = identify_dups(asns)
-
-    ordered_asns = sort_by_candidate(valid_asns)
-    pruned = list()
-    while True:
-        try:
-            original = ordered_asns.pop()
-        except IndexError:
-            break
-        pruned.append(original)
-        if original.asn_name.startswith('dup'):
-            continue
-        to_prune = list()
-        for asn in ordered_asns:
-            if asn.asn_name.startswith('dup'):
-                continue
-            try:
-                diff.compare_product_membership(original['products'][0], asn['products'][0])
-            except AssertionError:
-                continue
-            to_prune.append(asn)
-        prune_remove(ordered_asns, to_prune, known_dups)
-
-    return pruned + known_dups
-
-
-def prune_duplicate_products(asns):
-    """Remove duplicate products in favor of higher level versions
-
-    The assumption is that there is only one product per association, before
-    merging
-
-    Parameters
-    ----------
-    asns: [Association[,...]]
-        Associations to prune
-
-    Returns
-    pruned: [Association[,...]]
-        Pruned list of associations
-
-    """
-    known_dups, valid_asns = identify_dups(asns)
-
-    product_names, dups = get_product_names(valid_asns)
-    if not dups:
-        return asns
-
-    ordered_asns = sort_by_candidate(asns)
-    asn_by_product = defaultdict(list)
-    for asn in ordered_asns:
-        asn_by_product[asn['products'][0]['name']].append(asn)
-
-    to_prune = list()
-    for product in dups:
-        dup_asns = asn_by_product[product]
-        asn_keeper = dup_asns.pop()
-        for asn in dup_asns:
-            if asn.asn_name.startswith('dup'):
-                continue
-            try:
-                diff.compare_product_membership(asn_keeper['products'][0], asn['products'][0])
-            except diff.MultiDiffError as diffs:
-                # If one is a pure subset, remove the smaller association.
-                if len(diffs) == 1 and isinstance(diffs[0], diff.SubsetError):
-                    if len(asn['products'][0]['members']) > len(asn_keeper['products'][0]['members']):
-                        asn_keeper, asn = asn, asn_keeper
-                    to_prune.append(asn)
-                else:
-                    # There are significant other differences.
-                    # An acceptable case is "rate" vs. "rateints" as inputs.
-                    if compare_nosuffix(asn_keeper, asn):
-                        continue
-
-                    # Something is different. Report but do not remove.
-                    logger.warning('Following associations have the same product name but significant differences.')
-                    logger.warning('Association 1: %s', asn_keeper)
-                    logger.warning('Association 2: %s', asn)
-                    logger.warning('Diffs: %s', diffs)
-            else:
-                # Associations are exactly the same. Discard the logically lesser one.
-                # Due to the sorting, this should be the current `asn`
-                to_prune.append(asn)
-
-    prune_remove(ordered_asns, to_prune, known_dups)
-    return ordered_asns + known_dups
-
-
-def compare_nosuffix(left, right):
-    """Check if the only difference is in rate vs rateints suffixes
-
-    A valid situation is to have two associations be exactly the same except
-    for the suffix used on all the science inputs. If one association uses
-    "rate" and the other uses "rateints", this is OK.
-
-    Parameters
-    ----------
-    left, right : Association, Association
-        The associations to compare.
-
-    Returns
-    -------
-    valid : bool
-        True if the only difference is in the suffixes of the inputs.
-    """
-    if len(left['products']) != len(right['products']):
-        return False
-
-    for left_product in left['products']:
-        left_sciences = set(exposure_name(member['expname'])[0]
-                         for member in left_product['members']
-                         if member['exptype'] == 'science')
-        for right_product in right['products']:
-            right_sciences = set(exposure_name(member['expname'])[0]
-                              for member in right_product['members']
-                              if member['exptype'] == 'science')
-            if left_sciences == right_sciences:
-                break
-        else:
-            # No right product matches the left product.
-            # This is a fail.
-            return False
-
-    # Every left product has a matching right product.
-    # Except for suffix, the associations are considered a match.
-    return True
-
-
-def exposure_name(path):
-    """Extract the exposure name from a Stage 2 file name
-
-    Parameters
-    ----------
-    path : Path or str
-        The file name or path.
-
-    Returns
-    -------
-    exposure : str
-        The exposure name
-    """
-    path = Path(path)
-    exposure = remove_suffix(path.stem)
-    return exposure
-
-
-def prune_remove(remove_from, to_remove, known_dups):
-    """Remove or rename associations to be pruned
-
-    Default behavior is to remove associations listed in the `to_remove`
-    list from the `remove_from` list.
-
-    However, if `config.DEBUG` is `True`, that association is simply
-    renamed, adding the string "dupXXXXX" as a prefix to the association's
-    name.
-
-    Parameters
-    ----------
-    remove_from : [Association[,...]]
-        The list of associations from which associations will be removed.
-        List is modified in-place.
-
-    to_remove : [Association[,...]]
-        The list of associations to remove from the `remove_from` list.
-
-    known_dups : [Association[,...]]
-        Known duplicates. New ones are added by this function
-        if debugging is in effect.
-    """
-    global DupCount
-
-    if to_remove:
-        logger.debug('Duplicate associations found: %s', to_remove)
-    for asn in to_remove:
-        remove_from.remove(asn)
-        if config.DEBUG:
-            DupCount += 1
-            asn.asn_name = f'dup{DupCount:05d}_{asn.asn_name}'
-            known_dups.append(asn)
-
-
-def identify_dups(asns):
-    """Separate associations based on whether they have already been identified as dups
-
-    Parameters
-    ----------
-    asns: [Association[,...]]
-        Associations to prune
-
-    Returns
-    identified, valid : [Association[,...]], [Association[,...]]
-        Dup-identified and valid associations
-    """
-    identified = list()
-    valid = list()
-    for asn in asns:
-        if asn.asn_name.startswith('dup'):
-            identified.append(asn)
-        else:
-            valid.append(asn)
-    return identified, valid
-=======
-    return set(product_names), dups
->>>>>>> 7e055cb5
+    return set(product_names), dups