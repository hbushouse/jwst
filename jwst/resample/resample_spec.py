--- conflicted
+++ resolved
@@ -61,11 +61,6 @@
         kwargs : dict
             Other parameters
         """
-<<<<<<< HEAD
-        self.output_filename = output
-=======
-        self.input_models = input_models
->>>>>>> 7d97170f
         self.output_dir = None
         self.output_filename = output
         if output is not None and '.fits' not in str(output):
@@ -92,19 +87,10 @@
         output_shape = kwargs.get('output_shape', None)
         self.asn_id = kwargs.get('asn_id', None)
 
-<<<<<<< HEAD
-        # Define output WCS based on all inputs, including a reference WCS
-        if output_wcs is None:
-            if resample_utils.is_sky_like(
-                input_models[0].meta.wcs.output_frame
-            ):
-                if input_models[0].meta.instrument.name != "NIRSPEC":
-                    self.output_wcs = self.build_interpolated_output_wcs(input_models)
-=======
         # Get an average input pixel scale for parameter calculations
-        disp_axis = self.input_models[0].meta.wcsinfo.dispersion_direction
+        disp_axis = input_models[0].meta.wcsinfo.dispersion_direction
         self.input_pixscale0 = compute_spectral_pixel_scale(
-            self.input_models[0].meta.wcs, disp_axis=disp_axis)
+            input_models[0].meta.wcs, disp_axis=disp_axis)
         if np.isnan(self.input_pixscale0):
             log.warning('Input pixel scale could not be determined.')
             if pscale is not None:
@@ -112,7 +98,7 @@
                             'without an input pixel scale. Setting pscale=None.')
                 pscale = None
 
-        nominal_area = self.input_models[0].meta.photometry.pixelarea_steradians
+        nominal_area = input_models[0].meta.photometry.pixelarea_steradians
         if nominal_area is None:
             log.warning('Nominal pixel area not set in input data.')
             if pscale is not None:
@@ -173,22 +159,13 @@
             # These functions internally use self.pscale_ratio to accommodate
             # user settings.
             # Any other customizations (crpix, crval, rotation) are ignored.
-            if resample_utils.is_sky_like(self.input_models[0].meta.wcs.output_frame):
-                if self.input_models[0].meta.instrument.name != "NIRSPEC":
+            if resample_utils.is_sky_like(input_models[0].meta.wcs.output_frame):
+                if input_models[0].meta.instrument.name != "NIRSPEC":
                     self.output_wcs = self.build_interpolated_output_wcs()
->>>>>>> 7d97170f
                 else:
                     self.output_wcs = self.build_nirspec_output_wcs(input_models)
             else:
-<<<<<<< HEAD
-                self.output_wcs = self.build_nirspec_lamp_output_wcs(input_models)
-        else:
-            self.output_wcs = output_wcs
-            if output_shape is not None:
-                self.output_wcs.array_shape = output_shape[::-1]
-=======
                 self.output_wcs = self.build_nirspec_lamp_output_wcs()
->>>>>>> 7d97170f
 
             # Use the nominal output pixel area in sr if available,
             # scaling for user-set pixel_scale ratio if needed.
@@ -207,11 +184,8 @@
 
         # Output model
         self.blank_output = datamodels.SlitModel(tuple(self.output_wcs.array_shape))
-<<<<<<< HEAD
-=======
 
         # update meta data and wcs
->>>>>>> 7d97170f
         self.blank_output.update(input_models[0])
         self.blank_output.meta.wcs = self.output_wcs
         if output_pix_area is not None:
@@ -246,7 +220,7 @@
         ----------
         refmodel : `~jwst.datamodels.JwstDataModel`, optional
             The reference input image from which the fiducial WCS is created.
-            If not specified, the first image in self.input_models. If the
+            If not specified, the first image in input_models. If the
             first model is empty (all-NaN or all-zero), the first non-empty
             model is used.
 
@@ -259,14 +233,9 @@
         if refmodel:
             all_wcs.insert(0, refmodel.meta.wcs)
         else:
-<<<<<<< HEAD
-            # Use the first model with any good data as the reference model
-            for model in input_models:
-=======
             # Use the first model with a reasonable amount of good data
             # as the reference model
-            for model in self.input_models:
->>>>>>> 7d97170f
+            for model in input_models:
                 dq_mask = resample_utils.build_mask(model.dq, self.good_bits)
                 good = np.isfinite(model.data) & (model.data != 0) & dq_mask
                 if np.sum(good) > 100 and refmodel is None:
@@ -511,11 +480,7 @@
 
         return min_tan_all, max_tan_all
 
-<<<<<<< HEAD
-    def build_interpolated_output_wcs(self, input_models, refmodel=None):
-=======
     def build_interpolated_output_wcs(self):
->>>>>>> 7d97170f
         """
         Create a spatial/spectral WCS output frame using all the input models.
 
@@ -523,18 +488,10 @@
         producing a lookup table to interpolate wavelengths in the dispersion
         direction.
 
-<<<<<<< HEAD
-        Parameters
-        ----------
-        refmodel : `~jwst.datamodels.JwstDataModel`
-            The reference input image from which the fiducial WCS is created.
-            If not specified, the first image in input_models is used.
-=======
         Frames available in the output WCS are:
 
             - `detector`: image x, y
             - `world`: RA, Dec, wavelength
->>>>>>> 7d97170f
 
         Returns
         -------
